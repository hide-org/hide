package lsp

import (
	"context"
	"encoding/json"

	"github.com/rs/zerolog/log"
	"github.com/sourcegraph/jsonrpc2"

	protocol "github.com/tliron/glsp/protocol_3_16"
)

type lspHandler struct {
	diagnosticsHandler func(protocol.PublishDiagnosticsParams)
}

func (h *lspHandler) Handle(ctx context.Context, conn *jsonrpc2.Conn, req *jsonrpc2.Request) (result interface{}, err error) {
	switch req.Method {
	case "textDocument/publishDiagnostics":
		select {
		case <-ctx.Done():
			return nil, nil
		default:
			var params protocol.PublishDiagnosticsParams
			if err := json.Unmarshal(*req.Params, &params); err != nil {
				return nil, err
			}
			h.diagnosticsHandler(params)
		}
<<<<<<< HEAD
		// Handler will block until completion, enables faster unblocking
		go h.diagnosticsHandler(params)
=======
>>>>>>> 50764a3d
	}

	return nil, nil
}

type Client interface {
	GetWorkspaceSymbols(ctx context.Context, params protocol.WorkspaceSymbolParams) ([]protocol.SymbolInformation, error)
	Initialize(ctx context.Context, params protocol.InitializeParams) (protocol.InitializeResult, error)
	NotifyInitialized(ctx context.Context) error
	NotifyDidOpen(ctx context.Context, params protocol.DidOpenTextDocumentParams) error
	NotifyDidClose(ctx context.Context, params protocol.DidCloseTextDocumentParams) error
	// TODO: check if any LSP server supports this
	// PullDiagnostics(ctx context.Context, params DocumentDiagnosticParams) (DocumentDiagnosticReport, error)
	Shutdown(ctx context.Context) error
}
type ClientImpl struct {
	conn               Connection
	server             Process
	diagnosticsChannel chan protocol.PublishDiagnosticsParams
}

type Diagnostics <-chan protocol.PublishDiagnosticsParams

func NewClient(server Process) (Client, Diagnostics) {
	d := make(chan protocol.PublishDiagnosticsParams)

	handler := &lspHandler{
		diagnosticsHandler: func(params protocol.PublishDiagnosticsParams) {
			d <- params
		},
	}
	conn := NewConnection(context.Background(), server.ReadWriteCloser(), jsonrpc2.HandlerWithError(handler.Handle))
	return &ClientImpl{conn: conn, server: server, diagnosticsChannel: d}, d
}

func (c *ClientImpl) GetWorkspaceSymbols(ctx context.Context, params protocol.WorkspaceSymbolParams) ([]protocol.SymbolInformation, error) {
	var result []protocol.SymbolInformation
	err := c.conn.Call(ctx, "workspace/symbol", params, &result)
	return result, err
}

func (c *ClientImpl) Initialize(ctx context.Context, params protocol.InitializeParams) (protocol.InitializeResult, error) {
	var result protocol.InitializeResult
	err := c.conn.Call(ctx, "initialize", params, &result)
	return result, err
}

func (c *ClientImpl) NotifyInitialized(ctx context.Context) error {
	return c.conn.Notify(ctx, "initialized", nil)
}

func (c *ClientImpl) NotifyDidOpen(ctx context.Context, params protocol.DidOpenTextDocumentParams) error {
	return c.conn.Notify(ctx, "textDocument/didOpen", params)
}

func (c *ClientImpl) NotifyDidClose(ctx context.Context, params protocol.DidCloseTextDocumentParams) error {
	return c.conn.Notify(ctx, "textDocument/didClose", params)
}

// func (c *ClientImpl) PullDiagnostics(ctx context.Context, params DocumentDiagnosticParams) (DocumentDiagnosticReport, error) {
// 	var result DocumentDiagnosticReport
// 	err := c.conn.Call(ctx, "textDocument/diagnostic", params, &result)
// 	return result, err
// }

func (c *ClientImpl) Shutdown(ctx context.Context) error {
	err := c.conn.Call(ctx, "shutdown", nil, nil)
	if err != nil {
		log.Error().Err(err).Msg("Failed to shutdown LSP server")
		return err
	}

	err = c.conn.Notify(ctx, "exit", nil)
	if err != nil {
		log.Error().Err(err).Msg("Failed to notify exit")
		return err
	}

	close(c.diagnosticsChannel)

	return c.server.Wait()
}<|MERGE_RESOLUTION|>--- conflicted
+++ resolved
@@ -25,13 +25,9 @@
 			if err := json.Unmarshal(*req.Params, &params); err != nil {
 				return nil, err
 			}
-			h.diagnosticsHandler(params)
+      // Handler will block until completion, enables faster unblocking
+      go h.diagnosticsHandler(params)
 		}
-<<<<<<< HEAD
-		// Handler will block until completion, enables faster unblocking
-		go h.diagnosticsHandler(params)
-=======
->>>>>>> 50764a3d
 	}
 
 	return nil, nil
