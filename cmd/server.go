--- conflicted
+++ resolved
@@ -27,27 +27,19 @@
 	"github.com/spf13/cobra"
 )
 
-<<<<<<< HEAD
-var workspace string
-=======
 var (
 	workspaceDir string
 	lspBinaryDir string
 )
->>>>>>> 614c64aa
 
 func init() {
 	pf := serverRunCmd.PersistentFlags()
 	pf.StringVar(&envPath, "env", DefaultDotEnvPath, "path to the .env file")
 	pf.BoolVar(&debug, "debug", false, "run service in a debug mode")
 	pf.IntVar(&port, "port", 8080, "service port")
-<<<<<<< HEAD
 	cwd, _ := os.Getwd() // how can it fail?
-	pf.StringVar(&workspace, "workspace", cwd, "path to the workspace directory")
-=======
-	pf.StringVar(&workspaceDir, "workspace-dir", "", "path to workspace directory")
+	pf.StringVar(&workspaceDir, "workspace-dir", cwd, "path to workspace directory")
 	pf.StringVar(&lspBinaryDir, "binary-dir", "", "path to directory where language server binaries are installed")
->>>>>>> 614c64aa
 
 	rootCmd.AddCommand(serverCmd)
 	serverCmd.AddCommand(serverRunCmd)
@@ -97,10 +89,6 @@
 		diagnosticsStore := lsp.NewDiagnosticsStore()
 		clientPool := lsp.NewClientPool()
 
-<<<<<<< HEAD
-		taskService := tasks.NewService(tasks.NewExecutorImpl(), map[string]tasks.Task{})
-		fileService := files.NewService(gitignore.NewMatcherFactory(), lspService, afero.NewBasePathFs(afero.NewOsFs(), workspace))
-=======
 		lspService := lsp.NewService(languageDetector, diagnosticsStore, clientPool, "file://"+workspaceDir)
 		fileService := files.NewService(gitignore.NewMatcherFactory(), lspService, afero.NewBasePathFs(afero.NewOsFs(), workspaceDir))
 		languages, err := detectLanguages(fileService, languageDetector)
@@ -115,7 +103,6 @@
 		}
 
 		taskService := tasks.NewService(tasks.NewExecutorImpl(), map[string]tasks.Task{}, workspaceDir)
->>>>>>> 614c64aa
 		symbolSearch := symbols.NewService(lspService)
 		outlineService := outline.NewService(lspService, workspaceDir)
 		router := handlers.
